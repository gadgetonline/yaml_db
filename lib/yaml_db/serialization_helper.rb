--- conflicted
+++ resolved
@@ -67,17 +67,11 @@
       end
 
       def self.truncate_table(table)
-<<<<<<< HEAD
-        ActiveRecord::Base.connection.execute("TRUNCATE #{Utils.quote_table(table)}")
-      rescue StandardError
-        ActiveRecord::Base.connection.execute("DELETE FROM #{Utils.quote_table(table)}")
-=======
         begin
           ActiveRecord::Base.connection.execute("TRUNCATE #{Utils.quote_table(table)} CASCADE")
         rescue Exception
           ActiveRecord::Base.connection.execute("DELETE FROM #{Utils.quote_table(table)} CASCADE")
         end
->>>>>>> 92f43765
       end
 
       def self.load_table(table, data, truncate = true)
