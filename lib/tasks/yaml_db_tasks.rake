--- conflicted
+++ resolved
@@ -5,24 +5,13 @@
   desc "Load schema and data from db/schema.rb and db/data.yml"
   task(:load => [ "db:schema:load", "db:data:load" ])
 
-<<<<<<< HEAD
   namespace :data do
     def db_dump_data_file (extension = "yml")
       "#{dump_dir}/data.#{extension}"
     end
-=======
-	namespace :data do
-		def db_dump_data_file (extension = "yml")
-			"#{dump_dir}/data.#{extension}"
-        end
-            
-        def dump_dir(dir = "")
-          "#{Rails.root}/db#{dir}"
-        end
->>>>>>> 89ac39bd
 
     def dump_dir(dir = "")
-      "#{RAILS_ROOT}/db#{dir}"
+      "#{Rails.root}/db#{dir}"
     end
 
     desc "Dump contents of database to db/data.extension (defaults to yaml)"
