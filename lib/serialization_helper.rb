module SerializationHelper

  class Base
    attr_reader :extension

    def initialize(helper)
      @dumper = helper.dumper
      @loader = helper.loader
      @extension = helper.extension
    end

    def dump(filename)
      disable_logger
      @dumper.dump(File.new(filename, "w"))
      reenable_logger
    end

    def dump_to_dir(dirname)
      Dir.mkdir(dirname)
      tables = @dumper.tables
      tables.each do |table|
        io = File.new "#{dirname}/#{table}.#{@extension}", "w"
        @dumper.before_table(io, table)
        @dumper.dump_table io, table
        @dumper.after_table(io, table)         
      end
    end

    def load(filename, truncate = true)
      disable_logger
      @loader.load(File.new(filename, "r"), truncate)
      reenable_logger
    end

    def load_from_dir(dirname, truncate = true)
      Dir.entries(dirname).each do |filename|
        if filename =~ /^[.]/
          next
        end
        @loader.load(File.new("#{dirname}/#{filename}", "r"), truncate)
      end   
    end

    def disable_logger
      @@old_logger = ActiveRecord::Base.logger
      ActiveRecord::Base.logger = nil
    end

    def reenable_logger
      ActiveRecord::Base.logger = @@old_logger
    end
  end
  
  class Load
    def self.load(io, truncate = true)
      ActiveRecord::Base.connection.transaction do
        load_documents(io, truncate)
      end
    end

    def self.truncate_table(table)
      begin
        ActiveRecord::Base.connection.execute("TRUNCATE #{SerializationHelper::Utils.quote_table(table)}")
      rescue Exception
        ActiveRecord::Base.connection.execute("DELETE FROM #{SerializationHelper::Utils.quote_table(table)}")
      end
    end

    def self.load_table(table, data, truncate = true)
      column_names = data['columns']
      if truncate
        truncate_table(table)
      end
      load_records(table, column_names, data['records'])
      reset_pk_sequence!(table)
    end

    def self.load_records(table, column_names, records)
      if column_names.nil?
        return
      end
      columns = column_names.map{|cn| ActiveRecord::Base.connection.columns(table).detect{|c| c.name == cn}}
      quoted_column_names = column_names.map { |column| ActiveRecord::Base.connection.quote_column_name(column) }.join(',')
      quoted_table_name = SerializationHelper::Utils.quote_table(table)
      records.each do |record|
        quoted_values = record.zip(columns).map{|c| ActiveRecord::Base.connection.quote(c.first, c.last)}.join(',')
        ActiveRecord::Base.connection.execute("INSERT INTO #{quoted_table_name} (#{quoted_column_names}) VALUES (#{quoted_values})")
      end
    end

    def self.reset_pk_sequence!(table_name)
      if ActiveRecord::Base.connection.respond_to?(:reset_pk_sequence!)
        ActiveRecord::Base.connection.reset_pk_sequence!(table_name)
      end
    end    

      
  end

  module Utils

    def self.unhash(hash, keys)
      keys.map { |key| hash[key] }
    end

    def self.unhash_records(records, keys)
      records.each_with_index do |record, index|
        records[index] = unhash(record, keys)
      end

      records
    end

    def self.convert_booleans(records, columns)
      records.each do |record|
        columns.each do |column|
          next if is_boolean(record[column])
          record[column] = convert_boolean(record[column])
        end
      end
      records
    end

    def self.convert_boolean(value)
      ['t', '1', true, 1].include?(value)
    end

    def self.boolean_columns(table)
      columns = ActiveRecord::Base.connection.columns(table).reject { |c| silence_warnings { c.type != :boolean } }
      columns.map { |c| c.name }
    end

    def self.is_boolean(value)
      value.kind_of?(TrueClass) or value.kind_of?(FalseClass)
    end

    def self.quote_table(table)
      ActiveRecord::Base.connection.quote_table_name(table)
    end

  end

  class Dump
    def self.before_table(io, table)

    end

    def self.dump(io)
      tables.each do |table|
        before_table(io, table)
        dump_table(io, table)
        after_table(io, table)
      end
    end

    def self.after_table(io, table)

    end

    def self.tables
      ActiveRecord::Base.connection.tables.reject { |table| ['schema_info', 'schema_migrations'].include?(table) }
    end

    def self.dump_table(io, table)
      return if table_record_count(table).zero?

      dump_table_columns(io, table)
      dump_table_records(io, table)
    end

    def self.table_column_names(table)
      ActiveRecord::Base.connection.columns(table).map { |c| c.name }
    end


    def self.each_table_page(table, records_per_page=1000)
      total_count = table_record_count(table)
      pages = (total_count.to_f / records_per_page).ceil - 1
      id = table_column_names(table).first
      boolean_columns = SerializationHelper::Utils.boolean_columns(table)
      quoted_table_name = SerializationHelper::Utils.quote_table(table)

      (0..pages).to_a.each do |page|
<<<<<<< HEAD
        query = Arel::Table.new(table, ActiveRecord::Base).order(id).skip(records_per_page*page).take(records_per_page).project(Arel.sql('*'))
        records = ActiveRecord::Base.connection.select_all(query)
=======
        query = Arel::Table.new(table).order(id).skip(records_per_page*page).take(records_per_page).project(Arel.sql('*'))
        records = ActiveRecord::Base.connection.select_all(query.to_sql)
>>>>>>> 90834719
        records = SerializationHelper::Utils.convert_booleans(records, boolean_columns)
        yield records
      end
    end

    def self.table_record_count(table)
      ActiveRecord::Base.connection.select_one("SELECT COUNT(*) FROM #{SerializationHelper::Utils.quote_table(table)}").values.first.to_i
    end

  end

end<|MERGE_RESOLUTION|>--- conflicted
+++ resolved
@@ -181,13 +181,8 @@
       quoted_table_name = SerializationHelper::Utils.quote_table(table)
 
       (0..pages).to_a.each do |page|
-<<<<<<< HEAD
         query = Arel::Table.new(table, ActiveRecord::Base).order(id).skip(records_per_page*page).take(records_per_page).project(Arel.sql('*'))
-        records = ActiveRecord::Base.connection.select_all(query)
-=======
-        query = Arel::Table.new(table).order(id).skip(records_per_page*page).take(records_per_page).project(Arel.sql('*'))
         records = ActiveRecord::Base.connection.select_all(query.to_sql)
->>>>>>> 90834719
         records = SerializationHelper::Utils.convert_booleans(records, boolean_columns)
         yield records
       end
